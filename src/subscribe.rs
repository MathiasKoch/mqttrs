use crate::{decoder::*, encoder::*, *};
#[cfg(feature = "derive")]
use serde::{Deserialize, Serialize};

<<<<<<< HEAD
// use alloc::{string::String, vec::Vec};
use heapless::{String, Vec, consts};

=======
#[cfg(feature = "std")]
pub(crate) type LimitedVec<T> = std::vec::Vec<T>;
#[cfg(not(feature = "std"))]
pub(crate) type LimitedVec<T> = heapless::Vec<T, heapless::consts::U5>;

#[cfg(feature = "std")]
pub(crate) type LimitedString = std::string::String;
#[cfg(not(feature = "std"))]
pub(crate) type LimitedString = heapless::String<heapless::consts::U256>;
>>>>>>> e8ac1d53

/// Subscribe topic.
///
/// [Subscribe] packets contain a `Vec` of those.
///
/// [Subscribe]: struct.Subscribe.html
#[derive(Debug, Clone, PartialEq)]
#[cfg_attr(feature = "derive", derive(Serialize, Deserialize))]
pub struct SubscribeTopic {
    pub topic_path: LimitedString,
    pub qos: QoS,
}

impl SubscribeTopic {
    pub(crate) fn from_buffer(buf: &[u8], offset: &mut usize) -> Result<Self, Error> {
        let topic_path = LimitedString::from(read_str(buf, offset)?);
        let qos = QoS::from_u8(buf[*offset])?;
        *offset += 1;
        Ok(SubscribeTopic { topic_path, qos })
    }
}

/// Subscribe return value.
///
/// [Suback] packets contain a `Vec` of those.
///
/// [Suback]: struct.Subscribe.html
#[derive(Debug, Clone, Copy, PartialEq, Eq)]
pub enum SubscribeReturnCodes {
    Success(QoS),
    Failure,
}

impl SubscribeReturnCodes {
    pub(crate) fn from_buffer<'a>(buf: &'a [u8], offset: &mut usize) -> Result<Self, Error> {
        let code = buf[*offset];
        *offset += 1;

        if code == 0x80 {
            Ok(SubscribeReturnCodes::Failure)
        } else {
            Ok(SubscribeReturnCodes::Success(QoS::from_u8(code)?))
        }
    }

    pub(crate) fn to_u8(&self) -> u8 {
        match *self {
            SubscribeReturnCodes::Failure => 0x80,
            SubscribeReturnCodes::Success(qos) => qos.to_u8(),
        }
    }
}

/// Subscribe packet ([MQTT 3.8]).
///
/// [MQTT 3.8]: http://docs.oasis-open.org/mqtt/mqtt/v3.1.1/os/mqtt-v3.1.1-os.html#_Toc398718063
#[derive(Debug, Clone, PartialEq)]
pub struct Subscribe {
    pub pid: Pid,
    pub topics: LimitedVec<SubscribeTopic>,
}

/// Subsack packet ([MQTT 3.9]).
///
/// [MQTT 3.9]: http://docs.oasis-open.org/mqtt/mqtt/v3.1.1/os/mqtt-v3.1.1-os.html#_Toc398718068
#[derive(Debug, Clone, PartialEq)]
pub struct Suback {
    pub pid: Pid,
    pub return_codes: LimitedVec<SubscribeReturnCodes>,
}

/// Unsubscribe packet ([MQTT 3.10]).
///
/// [MQTT 3.10]: http://docs.oasis-open.org/mqtt/mqtt/v3.1.1/os/mqtt-v3.1.1-os.html#_Toc398718072
#[derive(Debug, Clone, PartialEq)]
pub struct Unsubscribe {
    pub pid: Pid,
    pub topics: LimitedVec<LimitedString>,
}

impl Subscribe {
    pub fn new(pid: Pid, topics: LimitedVec<SubscribeTopic>) -> Self {
        Subscribe { pid, topics }
    }

    pub(crate) fn from_buffer(
        remaining_len: usize,
        buf: &[u8],
        offset: &mut usize,
    ) -> Result<Self, Error> {
        let payload_end = *offset + remaining_len;
        let pid = Pid::from_buffer(buf, offset)?;

        let mut topics = LimitedVec::new();
        while *offset < payload_end {
            let _res = topics.push(SubscribeTopic::from_buffer(buf, offset)?);

            #[cfg(not(feature = "std"))]
            _res.map_err(|_| Error::InvalidLength)?;
        }

        Ok(Subscribe { pid, topics })
    }

    pub(crate) fn to_buffer(&self, buf: &mut [u8], offset: &mut usize) -> Result<usize, Error> {
        let header: u8 = 0b10000010;
        check_remaining(buf, offset, 1)?;
        write_u8(buf, offset, header)?;

        // Length: pid(2) + topic.for_each(2+len + qos(1))
        let mut length = 2;
        for topic in &self.topics {
            length += topic.topic_path.len() + 2 + 1;
        }
        let write_len = write_length(buf, offset, length)? + 1;

        // Pid
        self.pid.to_buffer(buf, offset)?;

        // Topics
        for topic in &self.topics {
            write_string(buf, offset, topic.topic_path.as_str())?;
            write_u8(buf, offset, topic.qos.to_u8())?;
        }

        Ok(write_len)
    }
}

impl Unsubscribe {
    pub fn new(pid: Pid, topics: LimitedVec<LimitedString>) -> Self {
        Unsubscribe { pid, topics }
    }

    pub(crate) fn from_buffer(
        remaining_len: usize,
        buf: &[u8],
        offset: &mut usize,
    ) -> Result<Self, Error> {
        let payload_end = *offset + remaining_len;
        let pid = Pid::from_buffer(buf, offset)?;

        let mut topics = LimitedVec::new();
        while *offset < payload_end {
            let _res = topics.push(LimitedString::from(read_str(buf, offset)?));

            #[cfg(not(feature = "std"))]
            _res.map_err(|_| Error::InvalidLength)?;
        }

        Ok(Unsubscribe { pid, topics })
    }

    pub(crate) fn to_buffer(&self, buf: &mut [u8], offset: &mut usize) -> Result<usize, Error> {
        let header: u8 = 0b10100010;
        let mut length = 2;
        for topic in &self.topics {
            length += 2 + topic.len();
        }
        check_remaining(buf, offset, 1)?;
        write_u8(buf, offset, header)?;

        let write_len = write_length(buf, offset, length)? + 1;
        self.pid.to_buffer(buf, offset)?;
        for topic in &self.topics {
            write_string(buf, offset, topic)?;
        }
        Ok(write_len)
    }
}

impl Suback {
    pub fn new(pid: Pid, return_codes: LimitedVec<SubscribeReturnCodes>) -> Self {
        Suback { pid, return_codes }
    }

    pub(crate) fn from_buffer(
        remaining_len: usize,
        buf: &[u8],
        offset: &mut usize,
    ) -> Result<Self, Error> {
        let payload_end = *offset + remaining_len;
        let pid = Pid::from_buffer(buf, offset)?;

        let mut return_codes = LimitedVec::new();
        while *offset < payload_end {
            let _res = return_codes.push(SubscribeReturnCodes::from_buffer(buf, offset)?);

            #[cfg(not(feature = "std"))]
            _res.map_err(|_| Error::InvalidLength)?;
        }

        Ok(Suback { pid, return_codes })
    }

    pub(crate) fn to_buffer(&self, buf: &mut [u8], offset: &mut usize) -> Result<usize, Error> {
        let header: u8 = 0b10010000;
        let length = 2 + self.return_codes.len();
        check_remaining(buf, offset, 1)?;
        write_u8(buf, offset, header)?;

        let write_len = write_length(buf, offset, length)? + 1;
        self.pid.to_buffer(buf, offset)?;
        for rc in &self.return_codes {
            write_u8(buf, offset, rc.to_u8())?;
        }
        Ok(write_len)
    }
}<|MERGE_RESOLUTION|>--- conflicted
+++ resolved
@@ -2,11 +2,6 @@
 #[cfg(feature = "derive")]
 use serde::{Deserialize, Serialize};
 
-<<<<<<< HEAD
-// use alloc::{string::String, vec::Vec};
-use heapless::{String, Vec, consts};
-
-=======
 #[cfg(feature = "std")]
 pub(crate) type LimitedVec<T> = std::vec::Vec<T>;
 #[cfg(not(feature = "std"))]
@@ -16,7 +11,6 @@
 pub(crate) type LimitedString = std::string::String;
 #[cfg(not(feature = "std"))]
 pub(crate) type LimitedString = heapless::String<heapless::consts::U256>;
->>>>>>> e8ac1d53
 
 /// Subscribe topic.
 ///
