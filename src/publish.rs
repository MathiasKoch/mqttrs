use crate::{decoder::*, encoder::*, *};
<<<<<<< HEAD
use bytes::{Buf, BufMut};
=======
>>>>>>> e8ac1d53

// use alloc::{string::String, vec::Vec};
use heapless::{String, Vec, consts};


/// Publish packet ([MQTT 3.3]).
///
/// [MQTT 3.3]: http://docs.oasis-open.org/mqtt/mqtt/v3.1.1/os/mqtt-v3.1.1-os.html#_Toc398718037
#[derive(Debug, Clone, PartialEq)]
pub struct Publish<'a> {
    pub dup: bool,
    pub qospid: QosPid,
    pub retain: bool,
    pub topic_name: &'a str,
    pub payload: &'a [u8],
}

impl<'a> Publish<'a> {
    pub(crate) fn from_buffer(
        header: &Header,
        remaining_len: usize,
        buf: &'a [u8],
        offset: &mut usize,
    ) -> Result<Self, Error> {
        let payload_end = *offset + remaining_len;
        let topic_name = read_str(buf, offset)?;

        let qospid = match header.qos {
            QoS::AtMostOnce => QosPid::AtMostOnce,
            QoS::AtLeastOnce => QosPid::AtLeastOnce(Pid::from_buffer(buf, offset)?),
            QoS::ExactlyOnce => QosPid::ExactlyOnce(Pid::from_buffer(buf, offset)?),
        };

        Ok(Publish {
            dup: header.dup,
            qospid,
            retain: header.retain,
            topic_name,
            payload: &buf[*offset..payload_end],
        })
    }
    pub(crate) fn to_buffer(&self, buf: &mut [u8], offset: &mut usize) -> Result<usize, Error> {
        // Header
        let mut header: u8 = match self.qospid {
            QosPid::AtMostOnce => 0b00110000,
            QosPid::AtLeastOnce(_) => 0b00110010,
            QosPid::ExactlyOnce(_) => 0b00110100,
        };
        if self.dup {
            header |= 0b00001000 as u8;
        };
        if self.retain {
            header |= 0b00000001 as u8;
        };
        check_remaining(buf, offset, 1)?;
        write_u8(buf, offset, header)?;

        // Length: topic (2+len) + pid (0/2) + payload (len)
        let length = self.topic_name.len()
            + match self.qospid {
                QosPid::AtMostOnce => 2,
                _ => 4,
            }
            + self.payload.len();

        let write_len = write_length(buf, offset, length)? + 1;

        // Topic
        write_string(buf, offset, self.topic_name)?;

        // Pid
        match self.qospid {
            QosPid::AtMostOnce => (),
            QosPid::AtLeastOnce(pid) => pid.to_buffer(buf, offset)?,
            QosPid::ExactlyOnce(pid) => pid.to_buffer(buf, offset)?,
        }

        // Payload
        for &byte in self.payload {
            write_u8(buf, offset, byte)?;
        }

        Ok(write_len)
    }
}<|MERGE_RESOLUTION|>--- conflicted
+++ resolved
@@ -1,8 +1,4 @@
 use crate::{decoder::*, encoder::*, *};
-<<<<<<< HEAD
-use bytes::{Buf, BufMut};
-=======
->>>>>>> e8ac1d53
 
 // use alloc::{string::String, vec::Vec};
 use heapless::{String, Vec, consts};
