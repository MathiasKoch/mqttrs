<<<<<<< HEAD
// use alloc::string::String;
use heapless::{String, consts};

use bytes::{Buf, BufMut};
=======
>>>>>>> e8ac1d53
use core::{convert::TryFrom, fmt, num::NonZeroU16};
use crate::encoder::write_u16;

#[cfg(feature = "derive")]
use serde::{Deserialize, Serialize};

#[cfg(feature = "std")]
use std::{
    error::Error as ErrorTrait,
    format,
    io::{Error as IoError, ErrorKind},
};

/// Errors returned by [`encode()`] and [`decode()`].
///
/// [`encode()`]: fn.encode.html
/// [`decode()`]: fn.decode.html
#[derive(Debug, Clone, PartialEq, Eq)]
pub enum Error {
    /// Not enough space in the write buffer.
    ///
    /// It is the caller's responsiblity to pass a big enough buffer to `encode()`.
    WriteZero,
    /// Tried to encode or decode a ProcessIdentifier==0.
    InvalidPid,
    /// Tried to decode a QoS > 2.
    InvalidQos(u8),
    /// Tried to decode a ConnectReturnCode > 5.
    InvalidConnectReturnCode(u8),
    /// Tried to decode an unknown protocol.
<<<<<<< HEAD
    InvalidProtocol(String<consts::U5>, u8),
=======
    #[cfg(feature = "std")]
    InvalidProtocol(std::string::String, u8),
    #[cfg(not(feature = "std"))]
    InvalidProtocol(heapless::String<heapless::consts::U10>, u8),
>>>>>>> e8ac1d53
    /// Tried to decode an invalid fixed header (packet type, flags, or remaining_length).
    InvalidHeader,
    /// Trying to encode/decode an invalid length.
    ///
    /// The difference with `WriteZero`/`UnexpectedEof` is that it refers to an invalid/corrupt
    /// length rather than a buffer size issue.
    InvalidLength,
    /// Trying to decode a non-utf8 string.
    InvalidString(core::str::Utf8Error),
    /// Catch-all error when converting from `std::io::Error`.
    ///
    /// Note: Only available when std is available.
    /// You'll hopefully never see this.
    #[cfg(feature = "std")]
<<<<<<< HEAD
    IoError(ErrorKind, String<consts::U1>),
=======
    IoError(ErrorKind, std::string::String),
>>>>>>> e8ac1d53
}

#[cfg(feature = "std")]
impl ErrorTrait for Error {}

impl fmt::Display for Error {
    fn fmt(&self, f: &mut fmt::Formatter) -> fmt::Result {
        write!(f, "{:?}", self)
    }
}

#[cfg(feature = "std")]
impl From<Error> for IoError {
    fn from(err: Error) -> IoError {
        match err {
            Error::WriteZero => IoError::new(ErrorKind::WriteZero, err),
            _ => IoError::new(ErrorKind::InvalidData, err),
        }
    }
}

#[cfg(feature = "std")]
impl From<IoError> for Error {
    fn from(err: IoError) -> Error {
        match err.kind() {
            ErrorKind::WriteZero => Error::WriteZero,
            k => Error::IoError(k, format!("{}", err)),
        }
    }
}

/// Packet Identifier.
///
/// For packets with [`QoS::AtLeastOne` or `QoS::ExactlyOnce`] delivery.
///
/// ```rust
/// # use mqttrs::{Packet, Pid, QosPid};
/// # use std::convert::TryFrom;
/// #[derive(Default)]
/// struct Session {
///    pid: Pid,
/// }
/// impl Session {
///    pub fn next_pid(&mut self) -> Pid {
///        self.pid = self.pid + 1;
///        self.pid
///    }
/// }
///
/// let mut sess = Session::default();
/// assert_eq!(2, sess.next_pid().get());
/// assert_eq!(Pid::try_from(3).unwrap(), sess.next_pid());
/// ```
///
/// The spec ([MQTT-2.3.1-1], [MQTT-2.2.1-3]) disallows a pid of 0.
///
/// [`QoS::AtLeastOne` or `QoS::ExactlyOnce`]: enum.QoS.html
/// [MQTT-2.3.1-1]: https://docs.oasis-open.org/mqtt/mqtt/v3.1.1/os/mqtt-v3.1.1-os.html#_Toc398718025
/// [MQTT-2.2.1-3]: https://docs.oasis-open.org/mqtt/mqtt/v5.0/os/mqtt-v5.0-os.html#_Toc3901026
#[derive(Debug, Clone, Copy, PartialEq, Eq, PartialOrd, Ord, Hash)]
#[cfg_attr(feature = "derive", derive(Serialize, Deserialize))]
pub struct Pid(NonZeroU16);
impl Pid {
    /// Returns a new `Pid` with value `1`.
    pub fn new() -> Self {
        Pid(NonZeroU16::new(1).unwrap())
    }

    /// Get the `Pid` as a raw `u16`.
    pub fn get(self) -> u16 {
        self.0.get()
    }

    pub(crate) fn from_buffer<'a>(buf: &'a [u8], offset: &mut usize) -> Result<Self, Error> {
        let pid = ((buf[*offset] as u16) << 8) | buf[*offset + 1] as u16;
        *offset += 2;
        Self::try_from(pid)
    }

    pub(crate) fn to_buffer(self, buf: &mut [u8], offset: &mut usize) -> Result<(), Error> {
        write_u16(buf, offset, self.get())
    }
}

impl Default for Pid {
    fn default() -> Pid {
        Pid::new()
    }
}

impl core::ops::Add<u16> for Pid {
    type Output = Pid;

    /// Adding a `u16` to a `Pid` will wrap around and avoid 0.
    fn add(self, u: u16) -> Pid {
        let n = match self.get().overflowing_add(u) {
            (n, false) => n,
            (n, true) => n + 1,
        };
        Pid(NonZeroU16::new(n).unwrap())
    }
}

impl core::ops::Sub<u16> for Pid {
    type Output = Pid;

    /// Adding a `u16` to a `Pid` will wrap around and avoid 0.
    fn sub(self, u: u16) -> Pid {
        let n = match self.get().overflowing_sub(u) {
            (0, _) => core::u16::MAX,
            (n, false) => n,
            (n, true) => n - 1,
        };
        Pid(NonZeroU16::new(n).unwrap())
    }
}

impl From<Pid> for u16 {
    /// Convert `Pid` to `u16`.
    fn from(p: Pid) -> Self {
        p.0.get()
    }
}

impl TryFrom<u16> for Pid {
    type Error = Error;

    /// Convert `u16` to `Pid`. Will fail for value 0.
    fn try_from(u: u16) -> Result<Self, Error> {
        match NonZeroU16::new(u) {
            Some(nz) => Ok(Pid(nz)),
            None => Err(Error::InvalidPid),
        }
    }
}

/// Packet delivery [Quality of Service] level.
///
/// [Quality of Service]: http://docs.oasis-open.org/mqtt/mqtt/v3.1.1/os/mqtt-v3.1.1-os.html#_Toc398718099
#[derive(Debug, Clone, Copy, PartialEq, Eq)]
#[cfg_attr(feature = "derive", derive(Serialize, Deserialize))]
pub enum QoS {
    /// `QoS 0`. No ack needed.
    AtMostOnce,
    /// `QoS 1`. One ack needed.
    AtLeastOnce,
    /// `QoS 2`. Two acks needed.
    ExactlyOnce,
}

impl QoS {
    pub(crate) fn to_u8(&self) -> u8 {
        match *self {
            QoS::AtMostOnce => 0,
            QoS::AtLeastOnce => 1,
            QoS::ExactlyOnce => 2,
        }
    }

    pub(crate) fn from_u8(byte: u8) -> Result<QoS, Error> {
        match byte {
            0 => Ok(QoS::AtMostOnce),
            1 => Ok(QoS::AtLeastOnce),
            2 => Ok(QoS::ExactlyOnce),
            n => Err(Error::InvalidQos(n)),
        }
    }
}

/// Combined [`QoS`]/[`Pid`].
///
/// Used only in [`Publish`] packets.
///
/// [`Publish`]: struct.Publish.html
/// [`QoS`]: enum.QoS.html
/// [`Pid`]: struct.Pid.html
#[derive(Debug, Clone, Copy, PartialEq, Eq)]
#[cfg_attr(feature = "derive", derive(Serialize, Deserialize))]
pub enum QosPid {
    AtMostOnce,
    AtLeastOnce(Pid),
    ExactlyOnce(Pid),
}

impl QosPid {
    #[cfg(test)]
    pub(crate) fn from_u8u16(qos: u8, pid: u16) -> Self {
        match qos {
            0 => QosPid::AtMostOnce,
            1 => QosPid::AtLeastOnce(Pid::try_from(pid).expect("pid == 0")),
            2 => QosPid::ExactlyOnce(Pid::try_from(pid).expect("pid == 0")),
            _ => panic!("Qos > 2"),
        }
    }

    /// Extract the [`Pid`] from a `QosPid`, if any.
    ///
    /// [`Pid`]: struct.Pid.html
    pub fn pid(self) -> Option<Pid> {
        match self {
            QosPid::AtMostOnce => None,
            QosPid::AtLeastOnce(p) => Some(p),
            QosPid::ExactlyOnce(p) => Some(p),
        }
    }

    /// Extract the [`QoS`] from a `QosPid`.
    ///
    /// [`QoS`]: enum.QoS.html
    pub fn qos(self) -> QoS {
        match self {
            QosPid::AtMostOnce => QoS::AtMostOnce,
            QosPid::AtLeastOnce(_) => QoS::AtLeastOnce,
            QosPid::ExactlyOnce(_) => QoS::ExactlyOnce,
        }
    }
}

#[cfg(test)]
mod test {
    use crate::Pid;
    use core::convert::TryFrom;
    use std::vec;

    #[test]
    fn pid_add_sub() {
        let t: Vec<(u16, u16, u16, u16)> = vec![
            (2, 1, 1, 3),
            (100, 1, 99, 101),
            (1, 1, core::u16::MAX, 2),
            (1, 2, core::u16::MAX - 1, 3),
            (1, 3, core::u16::MAX - 2, 4),
            (core::u16::MAX, 1, core::u16::MAX - 1, 1),
            (core::u16::MAX, 2, core::u16::MAX - 2, 2),
            (10, core::u16::MAX, 10, 10),
            (10, 0, 10, 10),
            (1, 0, 1, 1),
            (core::u16::MAX, 0, core::u16::MAX, core::u16::MAX),
        ];
        for (cur, d, prev, next) in t {
            let sub = Pid::try_from(cur).unwrap() - d;
            let add = Pid::try_from(cur).unwrap() + d;
            assert_eq!(prev, sub.get(), "{} - {} should be {}", cur, d, prev);
            assert_eq!(next, add.get(), "{} + {} should be {}", cur, d, next);
        }
    }
}<|MERGE_RESOLUTION|>--- conflicted
+++ resolved
@@ -1,10 +1,3 @@
-<<<<<<< HEAD
-// use alloc::string::String;
-use heapless::{String, consts};
-
-use bytes::{Buf, BufMut};
-=======
->>>>>>> e8ac1d53
 use core::{convert::TryFrom, fmt, num::NonZeroU16};
 use crate::encoder::write_u16;
 
@@ -35,14 +28,10 @@
     /// Tried to decode a ConnectReturnCode > 5.
     InvalidConnectReturnCode(u8),
     /// Tried to decode an unknown protocol.
-<<<<<<< HEAD
-    InvalidProtocol(String<consts::U5>, u8),
-=======
     #[cfg(feature = "std")]
     InvalidProtocol(std::string::String, u8),
     #[cfg(not(feature = "std"))]
     InvalidProtocol(heapless::String<heapless::consts::U10>, u8),
->>>>>>> e8ac1d53
     /// Tried to decode an invalid fixed header (packet type, flags, or remaining_length).
     InvalidHeader,
     /// Trying to encode/decode an invalid length.
@@ -57,11 +46,7 @@
     /// Note: Only available when std is available.
     /// You'll hopefully never see this.
     #[cfg(feature = "std")]
-<<<<<<< HEAD
-    IoError(ErrorKind, String<consts::U1>),
-=======
     IoError(ErrorKind, std::string::String),
->>>>>>> e8ac1d53
 }
 
 #[cfg(feature = "std")]
